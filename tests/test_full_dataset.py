--- conflicted
+++ resolved
@@ -45,22 +45,12 @@
     # run validation
     missing_files, invalid_checksums = dataset.validate(verbose=True)
 
-<<<<<<< HEAD
-    exclude = []
-    if "exclude" in dataset._index:
-        exclude = dataset._index
-    exclude.append("version")
-
-    assert missing_files == {key: {} for key in dataset._index.keys() if key not in exclude}
-    assert invalid_checksums == {key: {} for key in dataset._index.keys() if key not in exclude}
-=======
     assert missing_files == {
         key: {} for key in dataset._index.keys() if not key == "version"
     }
     assert invalid_checksums == {
         key: {} for key in dataset._index.keys() if not key == "version"
     }
->>>>>>> 359997f3
 
 
 def test_load(skip_remote, dataset):
