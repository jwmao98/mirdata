--- conflicted
+++ resolved
@@ -16,11 +16,8 @@
     "cante100": "008",
     "compmusic_jingju_acappella": "lseh-Tan_Yang_jia-Hong_yang_dong-qm",
     "compmusic_otmm_makam": "cafcdeaf-e966-4ff0-84fb-f660d2b68365",
-<<<<<<< HEAD
     "compmusic_raga": "Aruna_Sairam.Valli_Kanavan",
-=======
     "four_way_tabla": "AHK_solo-tintal-1",
->>>>>>> a5db1063
     "giantsteps_key": "3",
     "dali": "4b196e6c99574dd49ad00d56e132712b",
     "da_tacos": "coveranalysis#W_163992#P_547131",
